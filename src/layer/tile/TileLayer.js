import { IS_NODE, isNil, isNumber, isArrayHasData, isFunction, isInteger, toRadian } from '../../core/util';
import Browser from '../../core/Browser';
import Size from '../../geo/Size';
import Point from '../../geo/Point';
import PointExtent from '../../geo/PointExtent';
import TileConfig from './tileinfo/TileConfig';
import TileSystem from './tileinfo/TileSystem';
import Layer from '../Layer';
import SpatialReference from '../../map/spatial-reference/SpatialReference';
import { intersectsBox } from 'frustum-intersects';
import * as vec3 from '../../core/util/vec3';

const DEFAULT_MAXERROR = 1;
const ROOT_NODE_ERROR = 768000 * 2;
const TEMP_POINT = new Point(0, 0);

const isSetAvailable = typeof Set !== 'undefined';
class TileHashset {
    constructor() {
        this._table = isSetAvailable ? new Set() : {};
    }

    add(key) {
        if (isSetAvailable) {
            this._table.add(key);
        } else {
            this._table[key] = true;
        }
    }

    has(key) {
        if (isSetAvailable) {
            return this._table.has(key);
        } else {
            return this._table[key];
        }
    }

    reset() {
        if (isSetAvailable) {
            this._table.clear();
        } else {
            this._table = {};
        }

    }
}

/**
 * @property {Object}              options                     - TileLayer's options
 * @property {String|Function}     options.urlTemplate         - url templates
 * @property {String[]|Number[]}   [options.subdomains=null]   - subdomains to replace '{s}' in urlTemplate
 * @property {Object}              [options.spatialReference=null] - TileLayer's spatial reference
 * @property {Number[]}            [options.tileSize=[256, 256]] - size of the tile image, [width, height]
 * @property {Number[]|Function}   [options.offset=[0, 0]]       - overall tile offset, [dx, dy], useful for tile sources from difference coordinate systems, e.g. (wgs84 and gcj02)
 * @property {Number[]}            [options.tileSystem=null]     - tile system number arrays
 * @property {Number}              [options.maxAvailableZoom=null] - Maximum zoom level for which tiles are available. Data from tiles at the maxAvailableZoom are used when displaying the map at higher zoom levels.
 * @property {Boolean}             [options.repeatWorld=true]  - tiles will be loaded repeatedly outside the world.
 * @property {Boolean}             [options.background=true]   - whether to draw a background during or after interacting, true by default
 * @property {Number}              [options.backgroundZoomDiff=6] - the zoom diff to find parent tile as background
 * @property {Boolean|Function}    [options.placeholder=false]    - a placeholder image to replace loading tile, can be a function with a parameter of the tile canvas
 * @property {String}              [options.fragmentShader=null]  - custom fragment shader, replace <a href="https://github.com/maptalks/maptalks.js/blob/master/src/renderer/layer/tilelayer/TileLayerGLRenderer.js#L8">the default fragment shader</a>
 * @property {String}              [options.crossOrigin=null]    - tile image's corssOrigin
 * @property {Boolean}             [options.fadeAnimation=true]  - fade animation when loading tiles
 * @property {Boolean}             [options.debug=false]         - if set to true, tiles will have borders and a title of its coordinates.
 * @property {String}              [options.renderer=gl]         - TileLayer's renderer, canvas or gl. gl tiles requires image CORS that canvas doesn't. canvas tiles can't pitch.
 * @property {Number}              [options.maxCacheSize=256]    - maximum number of tiles to cache
 * @property {Boolean}             [options.cascadeTiles=true]      - draw cascaded tiles of different zooms to reduce tiles
 * @property {Number}              [options.zoomOffset=0]           - offset from map's zoom to tile's zoom
 * @property {Number}              [options.tileRetryCount=0]       - retry count of tiles
 * @property {String}              [options.errorUrl=null]       - image to replace when encountering error on loading tile image
 * @memberOf TileLayer
 * @instance
 */
const options = {

    'urlTemplate': null,
    'subdomains': null,

    'errorUrl': null,

    'repeatWorld': true,

    'background' : true,
    'backgroundZoomDiff' : 6,

    'loadingLimitOnInteracting' : 3,

    'tileRetryCount' : 0,

    'placeholder' : false,

    'crossOrigin': null,

    'tileSize': [256, 256],

    'offset' : [0, 0],

    'tileSystem': null,

    'fadeAnimation' : !IS_NODE,

    'debug': false,

    'spatialReference' : null,

    'maxCacheSize' : 256,

    'renderer' : (() => {
        return Browser.webgl ? 'gl' : 'canvas';
    })(),

    'clipByPitch' : true,

    'maxAvailableZoom' : null,

    'cascadeTiles' : true,

    'zoomOffset' : 0,

    'pyramidMode': 0
};

const URL_PATTERN = /\{ *([\w_]+) *\}/g;

// const MAX_VISIBLE_SIZE = 5;

const TEMP_POINT0 = new Point(0, 0);
const TEMP_POINT1 = new Point(0, 0);
const TEMP_POINT2 = new Point(0, 0);
const TEMP_POINT3 = new Point(0, 0);
const TEMP_POINT4 = new Point(0, 0);
const TEMP_POINT6 = new Point(0, 0);
// const TEMP_POINT_EXTENT = new PointExtent();
const TILE_BOX = [[0, 0, 0], [0, 0, 0]];
const ARR3 = [];

/**
 * @classdesc
 * A layer used to display tiled map services, such as [google maps]{@link http://maps.google.com}, [open street maps]{@link http://www.osm.org}
 * @category layer
 * @extends Layer
 * @param {String|Number} id - tile layer's id
 * @param {Object} [options=null] - options defined in [TileLayer]{@link TileLayer#options}
 * @example
 * new TileLayer("tile",{
        urlTemplate : 'http://{s}.tile.openstreetmap.org/{z}/{x}/{y}.png',
        subdomains:['a','b','c']
    })
 */
class TileLayer extends Layer {

    /**
     * Reproduce a TileLayer from layer's profile JSON.
     * @param  {Object} layerJSON - layer's profile JSON
     * @return {TileLayer}
     * @static
     * @private
     * @function
     */
    static fromJSON(layerJSON) {
        if (!layerJSON || layerJSON['type'] !== 'TileLayer') {
            return null;
        }
        return new TileLayer(layerJSON['id'], layerJSON['options']);
    }


    /**
     * Get tile size of the tile layer
     * @return {Size}
     */
    getTileSize() {
        if (this._tileSize) {
            return this._tileSize;
        }
        let size = this.options['tileSize'];
        if (isNumber(size)) {
            size = [size, size];
        }
        this._tileSize = new Size(size);
        return this._tileSize;
<<<<<<< HEAD
    }

    getTiles(z, parentLayer) {
        const sr = this.getSpatialReference();
        if (this.options['pyramidMode'] && sr && sr.isPyramid()) {
            return this._getPyramidTiles(z, parentLayer || this);
        } else {
            return this._getCascadeTiles(z, parentLayer || this);
        }
    }


    _getRootNode() {
        if (this._rootNode) {
            return this._rootNode;
        }
        const map = this.getMap();
        const fov = toRadian(map.getFov());
        const aspectRatio = this.map.width / this.map.height;
        // const fov2 = 2 * Math.atan(Math.tan(0.5 * fov) * aspectRatio);
        const cameraZ = map.cameraPosition[2];
        const heightZ = cameraZ * Math.tan(0.5 * fov);
        const widthZ = heightZ * aspectRatio;
        const diagonalZ = Math.sqrt(cameraZ * cameraZ + heightZ * heightZ + widthZ * widthZ);

        this._rootNode = {
            z: 0,
            error: ROOT_NODE_ERROR * (diagonalZ / cameraZ)
        };
        return this._rootNode;
    }



    _getPyramidTiles(z, layer) {
        const map = this.getMap();
        if (isNaN(+z)) {
            z = this._getTileZoom(map.getZoom());
        }
        const maxZoom = Math.min(z, this.getMaxZoom());
        const projectionView = map.projViewMatrix;

        const root = this._getRootNode();
        const queue = [root];
        const extent = new PointExtent();
        const tiles = [];
        while (queue.length > 0) {
            const node = queue.pop();
            if (node.z === maxZoom) {
                extent._combine(node.extent2d);
                tiles.push(node);
                continue;
            }
            this._splitNode(node, projectionView, queue, tiles, extent, layer && layer.getRenderer());
        }
        // console.log('tiles', tiles.sort((a, b) => { return a.z - b.z; }));
        // const tileGrids = super.getTiles(z);
        // console.log('super.tiles', tileGrids);
        // console.log('map.extent2d', map._get2DExtent(map.getGLZoom()));
        return {
            tileGrids: [
                {
                    extent,
                    count: tiles.length,
                    tiles,
                    offset: [0, 0],
                    zoom: z
                }
            ],
            count: tiles.length
        };
    }

    _splitNode(node, projectionView, queue, tiles, gridExtent, renderer) {
        // const renderer = this.getRenderer();
        const map = this.getMap();
        const z = node.z + 1;
        const { x, y, extent2d } = node;
        let width, height, minx, maxy;
        if (node.z >= 1) {
            const childScale = 2;
            width = extent2d.getWidth() / 2 * childScale;
            height = extent2d.getHeight() / 2 * childScale;
            minx = extent2d.xmin * childScale;
            maxy = extent2d.ymax * childScale;
        }
        const children = [];
        const glScale = this.getMap().getGLScale(z);
        for (let i = 0; i < 4; i++) {
            const dx = (i % 2);
            const dy = (i >> 1);
            const childX = (x << 1) + dx;
            const childY = (y << 1) + dy;
            let extent;
            if (z === 1) {
                extent = this._getTileConfig().getTilePrjExtent(childX, childY, map._getResolution(z)).convertTo(c => map._prjToPoint(c, z, TEMP_POINT));
            } else {
                const nwx = minx + dx * width;
                const nwy = maxy - dy * height;
                extent = new PointExtent(nwx, nwy - height, nwx + width, nwy);
            }
            const tileId = this._getTileId(childX, childY, z);
            const cached = renderer.isTileCachedOrLoading(tileId);
            const childNode = cached && cached.info || {
                x: childX,
                y: childY,
                z,
                extent2d: extent,
                error: node.error / 2,
                id: tileId,
                url: this.getTileUrl(childX, childY, z + this.options['zoomOffset'])
            };
            const visible = this._isTileVisible(childNode, projectionView, glScale);
            if (visible === -1) {
                continue;
            } else if (visible === 0) {
                tiles.push(node);
                gridExtent._combine(node.extent2d);
                return;
            }
            children.push(childNode);
        }
        queue.push(...children);
    }

    _isTileVisible(node, projectionView, glScale) {
        if (node.z === 0) {
            return 1;
        }
        if (!this._isTileInFrustum(node, projectionView, glScale)) {
            return -1;
        }
        let maxError = this.options['maxError'];
        if (isNil(maxError)) {
            maxError = DEFAULT_MAXERROR;
        }
        const error = this._getScreenSpaceError(node, glScale);

        return error >= maxError ? 1 : 0;
    }

    _isTileInFrustum(node, projectionView, glScale) {
        const { xmin, ymin, xmax, ymax } = node.extent2d;
        const box = [[xmin * glScale, ymin * glScale, 0], [xmax * glScale, ymax * glScale, 0]];
        return intersectsBox(projectionView, box);
    }

    /**
     * Compute tile's SSE
     * from Cesium
     * 与cesium不同的是，我们用boundingVolume顶面的四个顶点中的最小值作为distanceToCamera
     */
    _getScreenSpaceError(node, glScale) {
        // const fovDenominator = this._fovDenominator;
        const geometricError = node.error;
        const map = this.getMap();
        const { xmin, ymin, xmax, ymax } = node.extent2d;
        // const center = [node.center.x, node.center.y, 0];
        // const distanceToCenter = vec3.dist(center, map.cameraPosition);
        const distanceToCamera = distanceToRect([xmin * glScale, ymin * glScale, 0], [xmax * glScale, ymax * glScale, 0], map.cameraPosition);
        const distance = Math.max(Math.abs(distanceToCamera), 1E-7);
        // const error = (geometricError * map.height) / (distance * fovDenominator);
        const error = geometricError / distance;
        // console.log(error, node.z);
        return error;
=======
>>>>>>> dc043d60
    }

    /**
     * Get tiles at zoom z (or current zoom)
     * @param {Number} z - zoom
     * @return {Object[]} tile descriptors
     */
    _getCascadeTiles(z, parentLayer) {
        const map = this.getMap();
        const pitch = map.getPitch();
        const parentRenderer = parentLayer && parentLayer.getRenderer();
        const mapExtent = map.getContainerExtent();
        const tileGrids = [];
        let count = 0;
        const minZoom = this.getMinZoom();
        const cascadePitch0 = map.options['cascadePitches'][0];
        const cascadePitch1 = map.options['cascadePitches'][1];
        const visualHeight1 = Math.floor(map._getVisualHeight(cascadePitch1));
        const tileZoom = isNil(z) ? this._getTileZoom(map.getZoom()) : z;
        this._visitedTiles = new TileHashset();
        this._coordCache = {};
        if (
            !isNil(z) ||
            !this.options['cascadeTiles'] ||
            pitch <= cascadePitch0 ||
            !isNil(minZoom) && tileZoom <= minZoom
        ) {
            const containerExtent = pitch <= cascadePitch1 ? mapExtent : new PointExtent(0, map.height - visualHeight1, map.width, map.height);
            const currentTiles = this._getTiles(tileZoom, containerExtent, 2, parentRenderer);
            if (currentTiles) {
                count += currentTiles.tiles.length;
                tileGrids.push(currentTiles);
            }
            return {
                tileGrids, count
            };
        }
        const visualHeight0 = Math.floor(map._getVisualHeight(cascadePitch0));
        const extent0 = new PointExtent(0, map.height - visualHeight0, map.width, map.height);
        const currentTiles = this._getTiles(tileZoom, extent0, 0, parentRenderer);
        count += currentTiles ? currentTiles.tiles.length : 0;
        tileGrids.push(currentTiles);

        let cascadeHeight = extent0.ymin;

        const d = map.getSpatialReference().getZoomDirection();
        let cascadeLevels = d;
        let cascadeTiles1;
        if (pitch > cascadePitch1) {
            if (tileZoom - cascadeLevels <= minZoom) {
                cascadeLevels = 0;
            }
            const extent1 = new PointExtent(0, map.height - visualHeight1, map.width, cascadeHeight);
            cascadeTiles1 = this._getTiles(tileZoom - cascadeLevels, extent1, 1, parentRenderer);
            count += cascadeTiles1 ? cascadeTiles1.tiles.length : 0;
            cascadeHeight = extent1.ymin;
            cascadeLevels += 4 * d;
        }

        let cascadeTiles2;
        if (tileZoom - cascadeLevels >= minZoom) {
            const extent2 = new PointExtent(0, mapExtent.ymin, map.width, cascadeHeight);
            cascadeTiles2 = this._getTiles(tileZoom - cascadeLevels, extent2, 2, parentRenderer);
            count += cascadeTiles2 ? cascadeTiles2.tiles.length : 0;
            tileGrids.push(cascadeTiles2);
        }

        if (cascadeTiles1 && cascadeTiles2) {
            tileGrids[1] = cascadeTiles2;
            tileGrids[2] = cascadeTiles1;
        }

        // console.log(currentTiles && currentTiles.tiles.length, cascadeTiles1 && cascadeTiles1.tiles.length, cascadeTiles2 && cascadeTiles2.tiles.length);
        return {
            tileGrids, count
        };
    }

    /**
     * Get tile's url
     * @param {Number} x
     * @param {Number} y
     * @param {Number} z
     * @returns {String} url
     */
    getTileUrl(x, y, z) {
        const urlTemplate = this.options['urlTemplate'];
        let domain = '';
        if (this.options['subdomains']) {
            const subdomains = this.options['subdomains'];
            if (isArrayHasData(subdomains)) {
                const length = subdomains.length;
                let s = (x + y) % length;
                if (s < 0) {
                    s = 0;
                }
                domain = subdomains[s];
            }
        }
        if (isFunction(urlTemplate)) {
            return urlTemplate(x, y, z, domain);
        }
        const data = {
            'x': x,
            'y': y,
            'z': z,
            's': domain
        };
        return urlTemplate.replace(URL_PATTERN, function (str, key) {
            let value = data[key];

            if (value === undefined) {
                throw new Error('No value provided for variable ' + str);

            } else if (typeof value === 'function') {
                value = value(data);
            }
            return value;
        });
    }

    /**
     * Clear the layer
     * @return {TileLayer} this
     */
    clear() {
        if (this._renderer) {
            this._renderer.clear();
        }
        /**
         * clear event, fired when tile layer is cleared.
         *
         * @event TileLayer#clear
         * @type {Object}
         * @property {String} type - clear
         * @property {TileLayer} target - tile layer
         */
        this.fire('clear');
        return this;
    }

    /**
     * Export the tile layer's profile json. <br>
     * Layer's profile is a snapshot of the layer in JSON format. <br>
     * It can be used to reproduce the instance by [fromJSON]{@link Layer#fromJSON} method
     * @return {Object} layer's profile JSON
     */
    toJSON() {
        const profile = {
            'type': this.getJSONType(),
            'id': this.getId(),
            'options': this.config()
        };
        return profile;
    }

    /**
     * Get tilelayer's spatial reference.
     * @returns {SpatialReference} spatial reference
     */
    getSpatialReference() {
        const map = this.getMap();
        if  (map && (!this.options['spatialReference'] || SpatialReference.equals(this.options['spatialReference'], map.options['spatialReference']))) {
            return map.getSpatialReference();
        }
        this._sr = this._sr || new SpatialReference(this.options['spatialReference']);
        if (this._srMinZoom === undefined) {
            this._srMinZoom = this._sr.getMinZoom();
            this._srMaxZoom = this._sr.getMaxZoom();
        }
        return this._sr;
    }

    getMinZoom() {
        const sr = this.getSpatialReference();
        if (sr !== this.getMap().getSpatialReference()) {
            return Math.max(super.getMinZoom(), this._srMinZoom);
        }
        return super.getMinZoom();
    }

    getMaxZoom() {
        const sr = this.getSpatialReference();
        if (sr !== this.getMap().getSpatialReference()) {
            return Math.min(super.getMaxZoom(), this._srMaxZoom);
        }
        return super.getMaxZoom();
    }

    _getTileZoom(zoom) {
        if (!isInteger(zoom)) {
            zoom = Math.round(zoom);
        }
        const maxZoom = this.options['maxAvailableZoom'];
        if (!isNil(maxZoom) && zoom > maxZoom) {
            zoom = maxZoom;
        }
        return zoom;
    }


    _getTiles(tileZoom, containerExtent, cascadeLevel, parentRenderer) {
        // rendWhenReady = false;
        const map = this.getMap();
        let z = tileZoom;
        let frustumMatrix = map.projViewMatrix;
        if (cascadeLevel < 2) {
            if (cascadeLevel === 0) {
                z -= 1;
            }
            frustumMatrix = cascadeLevel === 0 ? map.cascadeFrustumMatrix0 : cascadeLevel === 1 ?  map.cascadeFrustumMatrix1 : map.projViewMatrix;
        }
        const zoom = z + this.options['zoomOffset'];
        const offset = this._getTileOffset(zoom),
            hasOffset = offset[0] || offset[1];
        const emptyGrid = {
            'zoom' : z,
            'extent' : null,
            'offset' : offset,
            'tiles' : []
        };
        if (zoom < 0) {
            return emptyGrid;
        }
        const minZoom = this.getMinZoom(),
            maxZoom = this.getMaxZoom();
        if (!map || !this.isVisible() || !map.width || !map.height) {
            return emptyGrid;
        }
        if (!isNil(minZoom) && z < minZoom ||
            !isNil(maxZoom) && z > maxZoom) {
            return emptyGrid;
        }
        const tileConfig = this._getTileConfig();
        if (!tileConfig) {
            return emptyGrid;
        }
        const tileOffsets = {
            zoom: offset
        };
        const sr = this.getSpatialReference();
        const mapSR = map.getSpatialReference();
        const res = sr.getResolution(zoom);
        const glScale = map.getGLScale(z);
        const repeatWorld = sr === mapSR && this.options['repeatWorld'];

        const extent2d = containerExtent.convertTo(c => {
            let result;
            if (c.y > 0 && c.y < map.height) {
                const key = (c.x === 0 ? 0 : 1) + c.y;
                if (!this._coordCache[key]) {
                    this._coordCache[key] = map._containerPointToPoint(c);
                }
                result = this._coordCache[key];
            }
            result = map._containerPointToPoint(c, undefined, TEMP_POINT);
            return result;
        });
        // const innerExtent2D = this._getInnerExtent(z, containerExtent, extent2d)._add(offset);
        // extent2d._add(offset);

        const maskExtent = this._getMask2DExtent();
        if (maskExtent) {
            const intersection = maskExtent.intersection(extent2d);
            if (!intersection) {
                return emptyGrid;
            }
            containerExtent = intersection.convertTo(c => map._pointToContainerPoint(c, undefined, 0, TEMP_POINT));
        }
        //Get description of center tile including left and top offset
        const prjCenter = map._containerPointToPrj(containerExtent.getCenter(), TEMP_POINT0);
        const centerPoint = map._prjToPoint(prjCenter, zoom, TEMP_POINT1);
        let c;
        if (hasOffset) {
            c = this._project(map._pointToPrj(centerPoint._add(offset), zoom, TEMP_POINT1), TEMP_POINT1);
        } else {
            c = this._project(prjCenter, TEMP_POINT1);
        }

        const extentScale = map.getGLScale() / map.getGLScale(zoom);
        TEMP_POINT2.x = extent2d.xmin * extentScale;
        TEMP_POINT2.y = extent2d.ymax * extentScale;
        TEMP_POINT3.x = extent2d.xmax * extentScale;
        TEMP_POINT3.y = extent2d.ymin * extentScale;
        const pmin = this._project(map._pointToPrj(TEMP_POINT2._add(offset), zoom, TEMP_POINT2), TEMP_POINT2);
        const pmax = this._project(map._pointToPrj(TEMP_POINT3._add(offset), zoom, TEMP_POINT3), TEMP_POINT3);

        const centerTile = tileConfig.getTileIndex(c, res, repeatWorld);
        const ltTile = tileConfig.getTileIndex(pmin, res, repeatWorld);
        const rbTile = tileConfig.getTileIndex(pmax, res, repeatWorld);

        // Number of tiles around the center tile
        const top = Math.ceil(Math.abs(centerTile.idy - ltTile.idy)),
            left = Math.ceil(Math.abs(centerTile.idx - ltTile.idx)),
            bottom = Math.ceil(Math.abs(centerTile.idy - rbTile.idy)),
            right = Math.ceil(Math.abs(centerTile.idx - rbTile.idx));
        const allCount = (top + bottom + 1) * (left + right + 1);
        const tileSize = this.getTileSize();
        const renderer = this.getRenderer() || parentRenderer,
            scale = this._getTileConfig().tileSystem.scale;
        const tiles = [], extent = new PointExtent();
        const tilePoint = new Point(0, 0);
        for (let i = -top; i <= bottom; i++) {
            let j = -left;
            let leftVisitEnd = -Infinity;
            let rightVisitEnd = false;
            while (j >= leftVisitEnd && j <= right) {
                const idx = tileConfig.getNeighorTileIndex(centerTile.idx, centerTile.idy, j, i, res, repeatWorld);
                if (leftVisitEnd === -Infinity) {
                    //从左往右遍历中
                    j++;
                } else {
                    //从右往左遍历中
                    j--;
                }
                const tileId = this._getTileId(idx.idx, idx.idy, z);
                if (idx.out || this._visitedTiles && this._visitedTiles.has(tileId)) {
                    continue;
                }
                //unique id of the tile
                let tileInfo = renderer && renderer.isTileCachedOrLoading(tileId);
                if (tileInfo) {
                    tileInfo = tileInfo.info;
                }

                let p;
                if (tileInfo) {
                    const { extent2d } = tileInfo;
                    tilePoint.set(extent2d.xmin, extent2d.ymax);
                    p = tilePoint;
                } else if (!this._hasOwnSR) {
                    p = tileConfig.getTilePointNW(idx.x, idx.y, res);
                    // const pnw = tileConfig.getTilePrjNW(idx.x, idx.y, res);
                    // p = map._prjToPoint(this._unproject(pnw, TEMP_POINT3), z);
                } else {
                    const pnw = tileConfig.getTilePrjNW(idx.x, idx.y, res);
                    p = map._prjToPoint(this._unproject(pnw, TEMP_POINT3), z);
                }

                let width, height;
                if (sr === mapSR) {
                    width = tileSize.width;
                    height = tileSize.height;
                } else {
                    let pp;
                    if (!this._hasOwnSR) {
                        pp = tileConfig.getTilePointSE(idx.x, idx.y, res);
                    } else {
                        const pse = tileConfig.getTilePrjSE(idx.x, idx.y, res);
                        pp = map._prjToPoint(this._unproject(pse, TEMP_POINT3), z, TEMP_POINT3);
                    }
                    width = Math.ceil(Math.abs(pp.x - p.x));
                    height = Math.ceil(Math.abs(pp.y - p.y));
                }
                const dx = scale.x * (idx.idx - idx.x) * width,
                    dy = scale.y * (idx.idy - idx.y) * height;
                if (!tileInfo && (dx || dy)) {
                    p._add(dx, dy);
                }


                const tileExtent = tileInfo && tileInfo.extent2d || new PointExtent(p.x, p.y - height, p.x + width, p.y);
                // if (hasOffset) {
                //     tileExtent.set(p.x, p.y - height, p.x + width, p.y);
                // }
                if (allCount <= 4 || rightVisitEnd || this._isTileInExtent(frustumMatrix, tileExtent, offset, glScale)) {
                    if (this._visitedTiles && cascadeLevel === 0) {
                        this._visitedTiles.add(tileId);
                    }
                    if (cascadeLevel === 0) {
<<<<<<< HEAD
                        this._splitTiles(frustumMatrix, tiles, renderer, idx, z + 1, tileExtent, dx, dy, tileOffsets);
=======
                        this._splitTiles(frustumMatrix, tiles, renderer, idx, z + 1, tileExtent, dx, dy, tileOffsets, parentRenderer);
>>>>>>> dc043d60
                        extent._combine(tileExtent);
                    } else {
                        if (!tileInfo) {
                            tileInfo = {
                                //reserve point caculated by tileConfig
                                //so add offset because we have p._sub(offset) and p._add(dx, dy) if hasOffset
                                'z': z,
                                'x': idx.x,
                                'y': idx.y,
                                'extent2d': tileExtent,
                                'offset': offset,
                                'id': tileId,
                                'url': this.getTileUrl(idx.x, idx.y, z)
                            };
                            if (parentRenderer) {
                                tileInfo['layer'] = this.getId();
                            }
                        } else {
                            tileInfo.offset[0] = offset[0];
                            tileInfo.offset[1] = offset[1];
                        }

                        tiles.push(tileInfo);
                        extent._combine(tileExtent);
                    }
                    if (leftVisitEnd === -Infinity) {
                        //从左往右第一次遇到可视的瓦片，改为从右往左遍历
                        leftVisitEnd = j;
                        j = right;// - Math.max(j - -left - 4, 0);
                        // rightVisitEnd = true;
                    } else if (!rightVisitEnd) {
                        //从右往左第一次遇到可视瓦片，之后的瓦片全部可视
                        rightVisitEnd = true;
                    }
                }
            }
        }

        if (tiles.length) {
            //sort tiles according to tile's distance to center
            const center = map._containerPointToPoint(containerExtent.getCenter(), z, TEMP_POINT)._add(offset);
            const point0 = new Point(0, 0);
            const point1 = new Point(0, 0);
            tiles.sort(function (a, b) {
                point0.set((a.extent2d.xmin + a.extent2d.xmax) / 2, (a.extent2d.ymin + a.extent2d.ymax) / 2);
                point1.set((b.extent2d.xmin + b.extent2d.xmax) / 2, (b.extent2d.ymin + b.extent2d.ymax) / 2);
                return point0.distanceTo(center) - point1.distanceTo(center);
            });
        }
        return {
            'offset': offset,
            'zoom' : tileZoom,
            'extent': extent,
            'tiles': tiles
        };
    }

    _splitTiles(frustumMatrix, tiles, renderer, tileIdx, z, tileExtent, dx, dy, tileOffsets, parentRenderer) {
        // const hasOffset = offset[0] || offset[1];
        const yOrder = this._getTileConfig().tileSystem.scale.y;
        const glScale = this.getMap().getGLScale(z);
        //yOrder < 0，用左上角，大于0时，用左下角
        const corner = TEMP_POINT4.set(tileExtent.xmin * 2, yOrder < 0 ? tileExtent.ymax * 2 : tileExtent.ymin * 2);
        const w = tileExtent.getWidth();
        const h = tileExtent.getHeight();
        const idx = tileIdx.idx * 2;
        const idy = tileIdx.idy * 2;
        const x = tileIdx.x * 2;
        const y = tileIdx.y * 2;

        let tile = this._checkAndAddTile(frustumMatrix, renderer, idx, idy, x, y, z, 0, 0, w, h, corner, glScale, tileOffsets, parentRenderer);
        if (tile) tiles.push(tile);
        tile = this._checkAndAddTile(frustumMatrix, renderer, idx, idy, x, y, z, 0, 1, w, h, corner, glScale, tileOffsets, parentRenderer);
        if (tile) tiles.push(tile);
        tile = this._checkAndAddTile(frustumMatrix, renderer, idx, idy, x, y, z, 1, 0, w, h, corner, glScale, tileOffsets, parentRenderer);
        if (tile) tiles.push(tile);
        tile = this._checkAndAddTile(frustumMatrix, renderer, idx, idy, x, y, z, 1, 1, w, h, corner, glScale, tileOffsets, parentRenderer);
        if (tile) tiles.push(tile);
    }

    _checkAndAddTile(frustumMatrix, renderer, idx, idy, x, y, z, i, j, w, h, corner, glScale, tileOffsets, parentRenderer) {
        const tileId = this._getTileId(idx + i, idy + j, z);
        if (this._visitedTiles && this._visitedTiles.has(tileId)) {
            return null;
        }
        let offset = tileOffsets[z];
        if (!offset) {
            offset = tileOffsets[z] = this._getTileOffset(z);
        }
        const yOrder = this._getTileConfig().tileSystem.scale.y;
        const childExtent = new PointExtent(corner.x + i * w, corner.y + yOrder * j * h, corner.x + (i + 1) * w, corner.y + yOrder * (j + 1) * h);
        if (/*!rightVisitEnd && */
            !this._isSplittedTileInExtent(frustumMatrix, childExtent, offset, glScale)) {
            return null;
        }
        let tileInfo = renderer && renderer.isTileCachedOrLoading(tileId);
        if (!tileInfo) {
            //reserve point caculated by tileConfig
            //so add offset because we have p._sub(offset) and p._add(dx, dy) if hasOffset
            tileInfo = {
                'z': z,
                'x': x + i,
                'y': y + j,
                'extent2d' : childExtent,
                'id': tileId,
                'offset': offset,
                'url': this.getTileUrl(x + i, y + j, z + this.options['zoomOffset'])
            };
            if (parentRenderer) {
                tileInfo['layer'] = this.getId();
            }
        } else {
            tileInfo = tileInfo.info;
        }
        return tileInfo;
    }

    _getTileOffset(z) {
        let offset = this.options['offset'];
        if (isFunction(offset)) {
            offset = offset(z);
        }
        return offset;
    }

    _getTileId(x, y, zoom, id) {
        //id is to mark GroupTileLayer's child layers
        return `${id || this.getId()}_${y}_${x}_${zoom}`;
    }


    _project(pcoord, out) {
        if (this._hasOwnSR) {
            const map = this.getMap();
            const mapProjection = map.getProjection();
            const projection = this.getSpatialReference().getProjection();
            return projection.project(mapProjection.unproject(pcoord, out), out);
        } else {
            return pcoord;
        }
    }

    _unproject(pcoord, out) {
        if (this._hasOwnSR) {
            const map = this.getMap();
            const sr = this.getSpatialReference();
            const mapProjection = map.getProjection();
            const projection = sr.getProjection();
            return mapProjection.project(projection.unproject(pcoord, out), out);
        } else {
            return pcoord;
        }
    }

    /**
     * initialize [tileConfig]{@link TileConfig} for the tilelayer
     * @private
     */
    _initTileConfig() {
        const map = this.getMap(),
            tileSize = this.getTileSize();
        const sr = this.getSpatialReference();
        const projection = sr.getProjection(),
            fullExtent = sr.getFullExtent();
        this._defaultTileConfig = new TileConfig(map, TileSystem.getDefault(projection), fullExtent, tileSize);
        if (this.options['tileSystem']) {
            this._tileConfig = new TileConfig(map, this.options['tileSystem'], fullExtent, tileSize);
        }
        //inherit baselayer's tileconfig
        // if (map && !this._tileConfig &&
        //     mapSr === sr &&
        //     map.getBaseLayer() &&
        //     map.getBaseLayer() !== this &&
        //     map.getBaseLayer()._getTileConfig &&
        //     map.getBaseLayer().getSpatialReference() === mapSr) {
        //     const base = map.getBaseLayer()._getTileConfig();
        //     this._tileConfig = new TileConfig(map, base.tileSystem, base.fullExtent, tileSize);
        // }
        this._hasOwnSR = sr !== map.getSpatialReference();
        delete this._rootNode;
    }

    _getTileConfig() {
        if (!this._defaultTileConfig) {
            this._initTileConfig();
        }
        return this._tileConfig || this._defaultTileConfig;
    }

    _bindMap(map) {
        const baseLayer = map.getBaseLayer();
        if (baseLayer === this) {
            if (!baseLayer.options.hasOwnProperty('forceRenderOnMoving')) {
                this.config({
                    'forceRenderOnMoving': true
                });
            }
        }
        return super._bindMap.apply(this, arguments);
    }

    _isTileInExtent(frustumMatrix, tileExtent, offset, glScale) {
        const map = this.getMap();

        let matrix;
        if (frustumMatrix !== map.projViewMatrix) {
            const tileCenter = tileExtent.getCenter(TEMP_POINT6)._sub(offset[0], offset[1])._multi(glScale);
            vec3.set(ARR3, tileCenter.x, tileCenter.y, 0);
            const ndc = vec3.transformMat4(ARR3, ARR3, map.projViewMatrix);
            //地图中心下方的瓦片与 map.projViewMatrix 比较
            //地图中心上方的瓦片与 map.cascadeFrustumMatrix 比较
            matrix = ndc[1] < 0 ? map.projViewMatrix : frustumMatrix;
        } else {
            matrix = map.projViewMatrix;
        }

        TILE_BOX[0][0] = (tileExtent.xmin - offset[0]) * glScale;
        TILE_BOX[0][1] = (tileExtent.ymin - offset[1]) * glScale;
        TILE_BOX[1][0] = (tileExtent.xmax - offset[0]) * glScale;
        TILE_BOX[1][1] = (tileExtent.ymax - offset[1]) * glScale;
        return intersectsBox(matrix, TILE_BOX);
    }

    _isSplittedTileInExtent(frustumMatrix, tileExtent, offset, glScale) {
        const map = this.getMap();
        TILE_BOX[0][0] = (tileExtent.xmin - offset[0]) * glScale;
        TILE_BOX[0][1] = (tileExtent.ymin - offset[1]) * glScale;
        TILE_BOX[1][0] = (tileExtent.xmax - offset[0]) * glScale;
        TILE_BOX[1][1] = (tileExtent.ymax - offset[1]) * glScale;
        return intersectsBox(map.projViewMatrix, TILE_BOX);
    }

    getEvents() {
        return {
            'spatialreferencechange' : this._onSpatialReferenceChange
        };
    }

    _onSpatialReferenceChange() {
        delete this._tileConfig;
        delete this._defaultTileConfig;
        delete this._sr;
        const renderer = this.getRenderer();
        if (renderer) {
            renderer.clear();
        }
    }
}

TileLayer.registerJSONType('TileLayer');

TileLayer.mergeOptions(options);

export default TileLayer;

//https://wrf.ecse.rpi.edu//Research/Short_Notes/pnpoly.html
// function pnpoly(nvert, vertx, verty, testx, testy) {
//     let i, j, c = 0;
//     for (i = 0, j = nvert - 1; i < nvert; j = i++) {
//         if (((verty[i] > testy) !== (verty[j] > testy)) &&
//            (testx < (vertx[j] - vertx[i]) * (testy - verty[i]) / (verty[j] - verty[i]) + vertx[i])) {
//             c = !c;
//         }
//     }
//     return c;
// }

function distanceToRect(min, max, xyz) {
    const dx = Math.max(min[0] - xyz[0], 0, xyz[0] - max[0]);
    const dy = Math.max(min[1] - xyz[1], 0, xyz[1] - max[1]);
    const dz = Math.max(min[2] - xyz[2], 0, xyz[2] - max[2]);
    return Math.sqrt(dx * dx + dy * dy + dz * dz);
}<|MERGE_RESOLUTION|>--- conflicted
+++ resolved
@@ -180,7 +180,6 @@
         }
         this._tileSize = new Size(size);
         return this._tileSize;
-<<<<<<< HEAD
     }
 
     getTiles(z, parentLayer) {
@@ -346,8 +345,6 @@
         const error = geometricError / distance;
         // console.log(error, node.z);
         return error;
-=======
->>>>>>> dc043d60
     }
 
     /**
@@ -718,11 +715,7 @@
                         this._visitedTiles.add(tileId);
                     }
                     if (cascadeLevel === 0) {
-<<<<<<< HEAD
-                        this._splitTiles(frustumMatrix, tiles, renderer, idx, z + 1, tileExtent, dx, dy, tileOffsets);
-=======
                         this._splitTiles(frustumMatrix, tiles, renderer, idx, z + 1, tileExtent, dx, dy, tileOffsets, parentRenderer);
->>>>>>> dc043d60
                         extent._combine(tileExtent);
                     } else {
                         if (!tileInfo) {
