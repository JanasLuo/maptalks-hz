--- conflicted
+++ resolved
@@ -26,17 +26,10 @@
     'defaultIconSize': [20, 20],
     'cacheVectorOnCanvas': true,
     'cacheSvgOnCanvas': Browser.gecko,
-<<<<<<< HEAD
-    'enableAltitude' : false,
-    'altitudeProperty' : 'altitude',
-    'drawAltitude' : false,
-    'forceRenderOnZooming': true
-=======
     'enableAltitude': false,
     'altitudeProperty': 'altitude',
     'drawAltitude': false,
     'altitude': 0
->>>>>>> f4b6619e
 };
 
 /**
