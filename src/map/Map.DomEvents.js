import { now, extend } from '../core/util';
import {
    addDomEvent,
    removeDomEvent,
    preventDefault,
    getEventContainerPoint
} from '../core/util/dom';
import Map from './Map';

const events =
    /**
     * mousedown event
     * @event Map#mousedown
     * @type {Object}
     * @property {String} type                    - mousedown
     * @property {Map} target            - the map fires event
     * @property {Coordinate} coordinate - coordinate of the event
     * @property {Point} containerPoint  - container point of the event
     * @property {Point} viewPoint       - view point of the event
     * @property {Event} domEvent                 - dom event
     */
    'mousedown ' +
    /**
     * mouseup event
     * @event Map#mouseup
     * @type {Object}
     * @property {String} type                    - mouseup
     * @property {Map} target            - the map fires event
     * @property {Coordinate} coordinate - coordinate of the event
     * @property {Point} containerPoint  - container point of the event
     * @property {Point} viewPoint       - view point of the event
     * @property {Event} domEvent                 - dom event
     */
    'mouseup ' +
    /**
     * mouseover event
     * @event Map#mouseover
     * @type {Object}
     * @property {String} type                    - mouseover
     * @property {Map} target            - the map fires event
     * @property {Coordinate} coordinate - coordinate of the event
     * @property {Point} containerPoint  - container point of the event
     * @property {Point} viewPoint       - view point of the event
     * @property {Event} domEvent                 - dom event
     */
    'mouseover ' +
    /**
     * mouseout event
     * @event Map#mouseout
     * @type {Object}
     * @property {String} type                    - mouseout
     * @property {Map} target            - the map fires event
     * @property {Coordinate} coordinate - coordinate of the event
     * @property {Point} containerPoint  - container point of the event
     * @property {Point} viewPoint       - view point of the event
     * @property {Event} domEvent                 - dom event
     */
    'mouseout ' +
    /**
     * mouseenter event
     * @event Map#mouseenter
     * @type {Object}
     * @property {String} type                    - mouseenter
     * @property {Map} target            - the map fires event
     * @property {Coordinate} coordinate - coordinate of the event
     * @property {Point} containerPoint  - container point of the event
     * @property {Point} viewPoint       - view point of the event
     * @property {Event} domEvent                 - dom event
     */
    'mouseenter ' +
    /**
     * mouseleave event
     * @event Map#mouseleave
     * @type {Object}
     * @property {String} type                    - mouseleave
     * @property {Map} target            - the map fires event
     * @property {Coordinate} coordinate - coordinate of the event
     * @property {Point} containerPoint  - container point of the event
     * @property {Point} viewPoint       - view point of the event
     * @property {Event} domEvent                 - dom event
     */
    'mouseleave ' +
    /**
     * mousemove event
     * @event Map#mousemove
     * @type {Object}
     * @property {String} type                    - mousemove
     * @property {Map} target            - the map fires event
     * @property {Coordinate} coordinate - coordinate of the event
     * @property {Point} containerPoint  - container point of the event
     * @property {Point} viewPoint       - view point of the event
     * @property {Event} domEvent                 - dom event
     */
    'mousemove ' +
    /**
     * click event
     * @event Map#click
     * @type {Object}
     * @property {String} type                    - click
     * @property {Map} target            - the map fires event
     * @property {Coordinate} coordinate - coordinate of the event
     * @property {Point} containerPoint  - container point of the event
     * @property {Point} viewPoint       - view point of the event
     * @property {Event} domEvent                 - dom event
     */
    'click ' +
    /**
     * dblclick event
     * @event Map#dblclick
     * @type {Object}
     * @property {String} type                    - dblclick
     * @property {Map} target            - the map fires event
     * @property {Coordinate} coordinate - coordinate of the event
     * @property {Point} containerPoint  - container point of the event
     * @property {Point} viewPoint       - view point of the event
     * @property {Event} domEvent                 - dom event
     */
    'dblclick ' +
    /**
     * contextmenu event
     * @event Map#contextmenu
     * @type {Object}
     * @property {String} type                    - contextmenu
     * @property {Map} target            - the map fires event
     * @property {Coordinate} coordinate - coordinate of the event
     * @property {Point} containerPoint  - container point of the event
     * @property {Point} viewPoint       - view point of the event
     * @property {Event} domEvent                 - dom event
     */
    'contextmenu ' +
    /**
     * keypress event
     * @event Map#keypress
     * @type {Object}
     * @property {String} type                    - keypress
     * @property {Map} target            - the map fires event
     * @property {Coordinate} coordinate - coordinate of the event
     * @property {Point} containerPoint  - container point of the event
     * @property {Point} viewPoint       - view point of the event
     * @property {Event} domEvent                 - dom event
     */
    'keypress ' +
    /**
     * touchstart event
     * @event Map#touchstart
     * @type {Object}
     * @property {String} type                    - touchstart
     * @property {Map} target            - the map fires event
     * @property {Coordinate} coordinate - coordinate of the event
     * @property {Point} containerPoint  - container point of the event
     * @property {Point} viewPoint       - view point of the event
     * @property {Event} domEvent                 - dom event
     */
    'touchstart ' +
    /**
     * touchmove event
     * @event Map#touchmove
     * @type {Object}
     * @property {String} type                    - touchmove
     * @property {Map} target            - the map fires event
     * @property {Coordinate} coordinate - coordinate of the event
     * @property {Point} containerPoint  - container point of the event
     * @property {Point} viewPoint       - view point of the event
     * @property {Event} domEvent                 - dom event
     */
    'touchmove ' +
    /**
     * touchend event
     * @event Map#touchend
     * @type {Object}
     * @property {String} type                    - touchend
     * @property {Map} target            - the map fires event
     * @property {Coordinate} coordinate - coordinate of the event
     * @property {Point} containerPoint  - container point of the event
     * @property {Point} viewPoint       - view point of the event
     * @property {Event} domEvent                 - dom event
     */
    'touchend ';

Map.include(/** @lends Map.prototype */ {
    _registerDomEvents() {
        const dom = this._panels.mapWrapper || this._containerDOM;
        addDomEvent(dom, events, this._handleDOMEvent, this);
    },

    _removeDomEvents() {
        const dom = this._panels.mapWrapper || this._containerDOM;
        removeDomEvent(dom, events, this._handleDOMEvent, this);
    },

    _handleDOMEvent(e) {
        const type = e.type;
        // prevent default contextmenu
        if (type === 'contextmenu') {
            preventDefault(e);
        }
<<<<<<< HEAD

        this._fireDOMEvent(this, e, 'dom:' + e.type);
=======
        this._fireDOMEvent(this, e, 'dom:' + e.type);
        if (this._ignoreEvent(e)) {
            return;
        }
>>>>>>> 24ee8b67
        let mimicClick = false;
        // ignore click lasted for more than 300ms.
        // happen.js produce event without touches
        if (type === 'mousedown' || (type === 'touchstart' && (!e.touches || e.touches.length === 1))) {
            this._mouseDownTime = now();
        } else if ((type === 'click' || type === 'touchend' || type === 'contextmenu')) {
            if (!this._mouseDownTime) {
                //mousedown | touchstart propogation is stopped
                //ignore the click/touchend/contextmenu
                return;
            } else {
                const downTime = this._mouseDownTime;
                delete this._mouseDownTime;
                const time = now();
                if (time - downTime > 300) {
                    if (type === 'click' || type === 'contextmenu') {
                        return;
                    }
                } else if (type === 'touchend') {
                    mimicClick = true;
                }
            }
        }
        let mimicEvent;
        if (mimicClick) {
            if (this._clickTime && (now() - this._clickTime <= 300)) {
                delete this._clickTime;
                mimicEvent = 'dblclick';
                this._fireDOMEvent(this, e, 'dom:dblclick');
            } else {
                this._clickTime = now();
                mimicEvent = 'click';
                this._fireDOMEvent(this, e, 'dom:click');
            }
        }
        if (this._ignoreEvent(e)) {
            return;
        }
        this._fireDOMEvent(this, e, type);
        if (mimicEvent) {
            this._fireDOMEvent(this, e, mimicEvent);
        }
    },

    _ignoreEvent(domEvent) {
        //ignore events originated from control and ui doms.
        if (!domEvent || !this._panels.control) {
            return false;
        }
        if (this._isEventOutMap(domEvent)) {
            return true;
        }
        let target = domEvent.srcElement || domEvent.target;
        let preTarget;
        if (target) {
            while (target && target !== this._containerDOM) {
                if (target.className && target.className.indexOf &&
                    (target.className.indexOf('maptalks-control') >= 0  || (target.className.indexOf('maptalks-ui') >= 0 && !preTarget['eventsPropagation']))) {
                    return true;
                }
                preTarget = target;
                target = target.parentNode;
            }

        }
        return false;
    },

    _isEventOutMap(domEvent) {
        if (this.getPitch() > this.options['maxVisualPitch']) {
            const actualEvent = this._getActualEvent(domEvent);
            const eventPos = getEventContainerPoint(actualEvent, this._containerDOM);
            if (!this.getContainerExtent().contains(eventPos)) {
                return true;
            }
        }
        return false;
    },

    _parseEvent(e, type) {
        if (!e) {
            return null;
        }
        let eventParam = {
            'domEvent': e
        };
        if (type !== 'keypress') {
            const actual = this._getActualEvent(e);
            if (actual) {
                const containerPoint = getEventContainerPoint(actual, this._containerDOM);
                eventParam = extend(eventParam, {
                    'containerPoint' : containerPoint,
                    'viewPoint' : this.containerPointToViewPoint(containerPoint)
                });
<<<<<<< HEAD
                if (this.getContainerExtent().contains(containerPoint)) {
=======
                const maxVisualPitch = this.options['maxVisualPitch'];
                // ignore coorindate out of visual extent
                if (this.getPitch() <= maxVisualPitch || containerPoint.y >= (this.height - this._getVisualHeight(maxVisualPitch))) {
>>>>>>> 24ee8b67
                    eventParam = extend(eventParam, {
                        'coordinate' : this.containerPointToCoord(containerPoint),
                        'point2d' : this._containerPointToPoint(containerPoint)
                    });
                }
            }
        }
        return eventParam;
    },

    _parseEventFromCoord(coord) {
        const containerPoint = this.coordToContainerPoint(coord),
            viewPoint = this.containerPointToViewPoint(containerPoint);
        const e = {
            'coordinate' : coord,
            'containerPoint' : containerPoint,
            'viewPoint' : viewPoint,
            'point2d' : this.coordToPoint(coord)
        };
        return e;
    },

    _getActualEvent(e) {
        return e.touches && e.touches.length > 0 ?
            e.touches[0] : e.changedTouches && e.changedTouches.length > 0 ?
                e.changedTouches[0] : e;
    },

    _fireDOMEvent(target, e, type) {
        if (this.isRemoved()) {
            return;
        }
        const eventParam = this._parseEvent(e, type);
        this._fireEvent(type, eventParam);
    }

    // _onKeyPress(e) {
    //     if (!this.isRemoved() && e.keyCode === 48 && e.ctrlKey) {
    //         this.setBearing(0);
    //     }
    // }
});

Map.addOnLoadHook('_registerDomEvents');<|MERGE_RESOLUTION|>--- conflicted
+++ resolved
@@ -194,15 +194,10 @@
         if (type === 'contextmenu') {
             preventDefault(e);
         }
-<<<<<<< HEAD
-
-        this._fireDOMEvent(this, e, 'dom:' + e.type);
-=======
         this._fireDOMEvent(this, e, 'dom:' + e.type);
         if (this._ignoreEvent(e)) {
             return;
         }
->>>>>>> 24ee8b67
         let mimicClick = false;
         // ignore click lasted for more than 300ms.
         // happen.js produce event without touches
@@ -297,13 +292,9 @@
                     'containerPoint' : containerPoint,
                     'viewPoint' : this.containerPointToViewPoint(containerPoint)
                 });
-<<<<<<< HEAD
-                if (this.getContainerExtent().contains(containerPoint)) {
-=======
                 const maxVisualPitch = this.options['maxVisualPitch'];
                 // ignore coorindate out of visual extent
                 if (this.getPitch() <= maxVisualPitch || containerPoint.y >= (this.height - this._getVisualHeight(maxVisualPitch))) {
->>>>>>> 24ee8b67
                     eventParam = extend(eventParam, {
                         'coordinate' : this.containerPointToCoord(containerPoint),
                         'point2d' : this._containerPointToPoint(containerPoint)
